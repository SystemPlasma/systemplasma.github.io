<!doctype html>
<html lang="en">
  <head>
    <meta charset="UTF-8" />
    <link rel="icon" type="image/svg+xml" href="/wkw-deckbuilder/assets/favcon-948tl1Rs.ico" />
    <meta name="viewport" content="width=device-width, initial-scale=1.0" />
    <title>WK:W Deck Builder</title>
    <!-- Point to non-hashed entry assets; Vite will fingerprint on build -->
<<<<<<< HEAD
    <script type="module" crossorigin src="/assets/index.js"></script>
    <link rel="stylesheet" crossorigin href="/assets/index.css">
=======
    <script type="module" crossorigin src="/wkw-deckbuilder/assets/index-BUlNnJDX.js"></script>
    <link rel="stylesheet" crossorigin href="/wkw-deckbuilder/assets/index-M9nktGWL.css">
>>>>>>> 4b8bfb79
  </head>
  <body>
    <div id="root"></div>
  </body>
</html><|MERGE_RESOLUTION|>--- conflicted
+++ resolved
@@ -6,13 +6,8 @@
     <meta name="viewport" content="width=device-width, initial-scale=1.0" />
     <title>WK:W Deck Builder</title>
     <!-- Point to non-hashed entry assets; Vite will fingerprint on build -->
-<<<<<<< HEAD
     <script type="module" crossorigin src="/assets/index.js"></script>
     <link rel="stylesheet" crossorigin href="/assets/index.css">
-=======
-    <script type="module" crossorigin src="/wkw-deckbuilder/assets/index-BUlNnJDX.js"></script>
-    <link rel="stylesheet" crossorigin href="/wkw-deckbuilder/assets/index-M9nktGWL.css">
->>>>>>> 4b8bfb79
   </head>
   <body>
     <div id="root"></div>
